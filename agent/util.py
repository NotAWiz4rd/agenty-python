import json
import os
import pickle
import sys

import requests

<<<<<<< HEAD
GROUP_CHAT_API = "http://127.0.0.1:5000/messages"
=======
from agent.llm import run_inference

GROUP_CHAT_API = "http://localhost:5000/messages"
GROUP_WORK_LOG_URL = "http://localhost:8082/summaries"
LAST_SUMMARY_TIMESTAMP = None
>>>>>>> 6a57a724


def check_for_agent_restart(conversation) -> bool:
    agent_initiated_restart = False
    # Check if the last tool result indicates an agent-initiated restart
    for i in range(len(conversation) - 1, -1, -1):
        msg = conversation[i]
        if msg["role"] == "user" and "content" in msg and isinstance(msg["content"], list):
            for item in msg["content"]:
                if item.get("type") == "tool_result" and isinstance(item.get("content"), str):
                    try:
                        tool_result = json.loads(item["content"])
                        if isinstance(tool_result, dict) and tool_result.get("restart") and tool_result.get(
                                "agent_initiated"):
                            agent_initiated_restart = True
                            print("Continuing execution after agent-initiated restart")
                            break
                    except (json.JSONDecodeError, TypeError):
                        pass
        if agent_initiated_restart:
            break

    return agent_initiated_restart


def log_error(error_message):
    """Log error message to error.txt file"""
    try:
        with open("error.txt", "a") as f:
            import datetime
            timestamp = datetime.datetime.now().strftime("%Y-%m-%d %H:%M:%S")
            f.write(f"\n[{timestamp}] ERROR: {error_message}\n")
        print(f"Error logged to error.txt")
    except Exception as e:
        print(f"Failed to log error to file: {str(e)}")


def get_user_message():
    """Get user message from standard input.
    Returns a tuple of (message, success_flag)
    """
    try:
        text = input()
        return text, True
    except EOFError:
        return "", False


def save_conversation(conversation, save_file: str):
    """Save the conversation context to a file"""
    try:
        with open(save_file, 'wb') as f:
            pickle.dump(conversation, f)
        return True
    except Exception as e:
        error_message = f"Error saving conversation: {str(e)}"
        print(error_message)
        try:
            with open("error.txt", "a") as f:
                import datetime
                timestamp = datetime.datetime.now().strftime("%Y-%m-%d %H:%M:%S")
                f.write(f"\n[{timestamp}] ERROR: {error_message}\n")
        except Exception:
            pass  # Silently fail if we can't log to error.txt
        return False


def save_conv_and_restart(conversation, save_file: str = "conversation_context.pkl"):
    save_conversation(conversation, save_file)

    # Set a flag to indicate we're intentionally restarting
    sys.is_restarting = True  # type: ignore

    # re-exec in-place:
    python = sys.executable
    os.execv(python, [python] + sys.argv)


def get_new_messages_from_group_chat(current_messages: list) -> list:
    """Get messages from the group chat"""
    try:
        # Get messages from the API endpoint
        response = requests.get(GROUP_CHAT_API)
        if response.status_code != 200:
            print(f"\033[91mFailed to fetch messages: {response.status_code}\033[0m")
            return []

        all_messages = response.json()

        # Check which messages are new
        new_messages = [message for message in all_messages if message not in current_messages]

        if not new_messages:
            return []
        else:
            print(f"\033[96mFound {len(new_messages)} new group messages\033[0m")
            return new_messages
    except Exception:
        # Silently fail to avoid disrupting the agent's normal operation
        pass
    return [] # fallback if API call fails

def get_new_summaries():
    """Get summaries from the group work log API"""
    global LAST_SUMMARY_TIMESTAMP
    try:
        # Get summaries from the API endpoint
        response = requests.get(GROUP_WORK_LOG_URL, params={"after_timestamp": LAST_SUMMARY_TIMESTAMP})
        summaries = response.json()
        if summaries:
            print(f"\033[96mFound {len(summaries)} new summaries\033[0m")
            print(f"\033[93mTimestamp of last summary: {summaries[-1].get('timestamp', 'N/A')}\033[0m")
            LAST_SUMMARY_TIMESTAMP = summaries[-1].get('timestamp', LAST_SUMMARY_TIMESTAMP)
            return summaries
    except Exception:
        # Silently fail to avoid disrupting the agent's normal operation
        pass
    return [] # fallback if API call fails


def generate_restart_summary(llm_client, conversation, tools):
    """Generate a summary of what was accomplished and next steps for restart context."""

    # Create a summarization conversation
    conversation.append(
        {
            "role": "user",
            "content": "[AUTOMATED MESSAGE] Due to token restrictions we will have to restart the current conversation. "
                       "Please provide a brief summary of what you have accomplished in this conversation and what "
                       "you should do next. Keep it concise (5-7 sentences max)."
        }
    )

    try:
        # Make the LLM call to generate summary
        summary_content, _ = run_inference(conversation, llm_client, tools)
        print("SUMMARY: " + summary_content[0].text)

        # add summary content to conversation
        conversation.append({
            "role": "assistant",
            "content": summary_content
        })

    except Exception as e:
        # Fallback to simple summary if LLM call fails
        print(f"AUTO-RESTART because of token limit: LLM summary failed ({str(e)}).")
        conversation.append({
            "role": "assistant",
            "content": "AUTO-RESTART because of token limit: LLM summary failed."
        })<|MERGE_RESOLUTION|>--- conflicted
+++ resolved
@@ -5,15 +5,11 @@
 
 import requests
 
-<<<<<<< HEAD
-GROUP_CHAT_API = "http://127.0.0.1:5000/messages"
-=======
 from agent.llm import run_inference
 
-GROUP_CHAT_API = "http://localhost:5000/messages"
-GROUP_WORK_LOG_URL = "http://localhost:8082/summaries"
+GROUP_CHAT_API = "http://127.0.0.1:5000/messages"
+GROUP_WORK_LOG_URL = "http://127.0.0.1:8082/summaries"
 LAST_SUMMARY_TIMESTAMP = None
->>>>>>> 6a57a724
 
 
 def check_for_agent_restart(conversation) -> bool:
@@ -114,7 +110,8 @@
     except Exception:
         # Silently fail to avoid disrupting the agent's normal operation
         pass
-    return [] # fallback if API call fails
+    return []  # fallback if API call fails
+
 
 def get_new_summaries():
     """Get summaries from the group work log API"""
@@ -131,7 +128,7 @@
     except Exception:
         # Silently fail to avoid disrupting the agent's normal operation
         pass
-    return [] # fallback if API call fails
+    return []  # fallback if API call fails
 
 
 def generate_restart_summary(llm_client, conversation, tools):
