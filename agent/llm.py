--- conflicted
+++ resolved
@@ -63,12 +63,8 @@
 
     return llm_client.messages.create(
         model="claude-sonnet-4-20250514",
-<<<<<<< HEAD
-        max_tokens=4000,
+        max_tokens=9999,
         system=get_system_prompt(is_team_mode),  # Pass system prompt as a top-level parameter
-=======
-        max_tokens=9999,
->>>>>>> a83f3800
         messages=conversation,
         tool_choice=tool_choice,
         tools=tools_param
