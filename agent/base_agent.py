--- conflicted
+++ resolved
@@ -1,14 +1,16 @@
 #!/usr/bin/env python3
+import datetime
 import sys
 
 from agent.agent_work_log import send_work_log
+
 from agent.context_handling import (set_conversation_context, load_conversation,
                                     get_from_message_queue, add_to_message_queue)
 from agent.llm import run_inference
 from agent.team_config_loader import get_current_agent_name
 from agent.tools_utils import get_tool_list, execute_tool, deal_with_tool_results
 from agent.util import check_for_agent_restart, get_user_message, get_new_messages_from_group_chat
-import datetime
+
 
 def get_new_message(is_team_mode: bool, consecutive_tool_count: list, read_user_input: bool) -> dict | None:
     if is_team_mode:
@@ -55,17 +57,16 @@
         # Maximum number of consecutive tool calls allowed before forcing ask_human
         self.max_consecutive_tools = 10
         self.group_chat_messages = []
-<<<<<<< HEAD
+        self.last_logged_index = 0  # Last index of the group chat messages that were logged
+        self.last_log_time = datetime.datetime.utcnow().isoformat()  # Last time a log was sent
+
         # Store the team configuration
         self.team_config = team_config
         # Set the agent's name based on the team configuration
         self.name = get_current_agent_name()
-=======
-        self.last_logged_index = 0 # Last index of the group chat messages that were logged
-        self.last_log_time = datetime.datetime.utcnow().isoformat() # Last time a log was sent
 
         # For work log tracking
-        self.agent_id = f"agent-{datetime.datetime.now().strftime('%Y%m%d%H%M%S')}" # TODO: Replace with actual agent ID logic
+        self.agent_id = f"agent-{datetime.datetime.now().strftime('%Y%m%d%H%M%S')}"  # TODO: Replace with actual agent ID logic
         self.steps_since_last_log = 0
         self.log_every_n_steps = 10  # Default: Send log every 10 steps
 
@@ -81,7 +82,6 @@
                 self.steps_since_last_log = 0
                 self.last_logged_index = len(conversation)
                 self.last_log_time = last_timestamp
->>>>>>> a83f3800
 
     def check_group_messages(self):
         """Checks for new group chat messages and adds them to the message queue.
