--- conflicted
+++ resolved
@@ -71,59 +71,11 @@
         set_conversation_context(conversation)
 
         while True:
-<<<<<<< HEAD
             tool_count_object = [self.consecutive_tool_count]
             message = get_new_message(self.is_team_mode, tool_count_object, self.read_user_input)
             self.consecutive_tool_count = tool_count_object[0]
             if message is not None:
                 conversation.append(message)
-=======
-            if read_user_input:
-                # First check if messages are in the API queue
-                message_data, has_api_message = get_from_message_queue(block=False)
-                message, message_id = message_data
-
-                if has_api_message:
-                    # If no Message-ID is provided, generate one
-                    if not message_id:
-                        message_id = str(uuid.uuid4())
-
-                    # Process API message
-                    print(f"\033[95mAPI-Request\033[0m: {message}")
-                    conversation.append({"role": "user", "content": message})
-                    # Reset consecutive tool count when user provides input
-                    self.consecutive_tool_count = 0
-                else:
-                    # Check if input is available without blocking
-                    # If yes, ask for user input as normal
-                    # If no and API messages are available, process them
-                    # Is stdin ready for input?
-                    ready_to_read, _, _ = select.select([sys.stdin], [], [], 0.1)
-
-                    if ready_to_read:
-                        # User input is available
-                        try:
-                            print(f"\033[94mYou\033[0m: ", end="", flush=True)
-                            user_input, ok = get_user_message()
-                        except KeyboardInterrupt:
-                            # Let the atexit handler take care of deleting the context file
-                            print("\nExiting program.")
-                            sys.exit(0)
-                        if not ok:
-                            break
-                        conversation.append({"role": "user", "content": user_input})
-                        # Reset consecutive tool count when user provides input
-                        self.consecutive_tool_count = 0
-                    elif has_pending_messages():
-                        # No user input, but API messages are available
-                        # Continue directly to check the queue again
-                        continue
-                    else:
-                        # No user input, no API messages
-                        # Short pause and then check again
-                        time.sleep(self.queue_check_interval)
-                        continue
->>>>>>> 49e13da1
 
             response = run_inference(conversation, self.client, self.tools, self.consecutive_tool_count,
                                      self.max_consecutive_tools)
@@ -170,53 +122,7 @@
 
             # 3) If there were any tool calls, follow up with tool_results as a user turn
             if tool_results:
-<<<<<<< HEAD
                 self.read_user_input = False
                 deal_with_tool_results(tool_results, conversation)
             else:
-                self.read_user_input = not self.is_team_mode
-=======
-                conversation.append({
-                    "role": "user",
-                    "content": tool_results
-                })
-                read_user_input = False
-
-                # detect "please restart" signals
-                for tr in tool_results:
-                    content = tr.get("content")
-                    payload = None
-
-                    # if it's already a dict, use it directly
-                    if isinstance(content, dict):
-                        payload = content
-                    # if it's a string, try parsing JSON
-                    elif isinstance(content, str):
-                        try:
-                            payload = json.loads(content)
-                            if not isinstance(payload, dict):
-                                # not a dict, skip
-                                payload = None
-                                continue
-                        except (json.JSONDecodeError, TypeError):
-                            # not JSON, skip
-                            continue
-                    # otherwise skip non‐dict, non‐str
-                    else:
-                        continue
-
-                    # if tool asked for restart
-                    if payload is not None and payload.get("restart"):
-                        # Check if this is a reset_context request (don't save context)
-                        if payload.get("reset_context"):
-                            # Just restart without saving
-                            # Set a flag to indicate we're intentionally restarting
-                            sys.is_restarting = True
-                            python = sys.executable
-                            os.execv(python, [python] + sys.argv)
-                        else:
-                            # Normal restart - save and restart
-                            save_conv_and_restart(conversation)
-            else:
-                read_user_input = True
->>>>>>> 49e13da1
+                self.read_user_input = not self.is_team_mode