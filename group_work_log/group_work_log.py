--- conflicted
+++ resolved
@@ -220,13 +220,8 @@
 
 
 def main():
-<<<<<<< HEAD
-    load_summaries()
+    store_summaries()
     uvicorn.run(app, host="127.0.0.1", port=8082)
-=======
-    store_summaries()
-    uvicorn.run(app, host="0.0.0.0", port=8082)
->>>>>>> 6a57a724
 
 @app.on_event("startup")
 def startup_event():
